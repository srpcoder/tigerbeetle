--- conflicted
+++ resolved
@@ -78,7 +78,6 @@
             pub const tree_ids = struct {
                 pub const accounts = .{
                     .id = 1,
-<<<<<<< HEAD
                     // .debits_pending = 2,
                     // .debits_posted = 3,
                     // .credits_pending = 4,
@@ -108,37 +107,10 @@
 
                 pub const posted = .{
                     .timestamp = 5,
-=======
-                    .user_data_128 = 2,
-                    .user_data_64 = 3,
-                    .user_data_32 = 4,
-                    .ledger = 5,
-                    .code = 6,
-                    .timestamp = 7,
                 };
 
-                pub const transfers = .{
-                    .id = 8,
-                    .debit_account_id = 9,
-                    .credit_account_id = 10,
-                    .amount = 11,
-                    .pending_id = 12,
-                    .user_data_128 = 13,
-                    .user_data_64 = 14,
-                    .user_data_32 = 15,
-                    .timeout = 16,
-                    .ledger = 17,
-                    .code = 18,
-                    .timestamp = 19,
-                };
-
-                pub const posted = .{
-                    .timestamp = 20,
-                };
-
                 pub const account_history = .{
-                    .timestamp = 21,
->>>>>>> c318c49e
+                    .timestamp = 6,
                 };
             };
         };
@@ -203,33 +175,14 @@
                 .ids = constants.tree_ids.accounts,
                 .value_count_max = .{
                     .id = config.lsm_batch_multiple * constants.batch_max.create_accounts,
-<<<<<<< HEAD
-=======
-                    .user_data_128 = config.lsm_batch_multiple * constants.batch_max.create_accounts,
-                    .user_data_64 = config.lsm_batch_multiple * constants.batch_max.create_accounts,
-                    .user_data_32 = config.lsm_batch_multiple * constants.batch_max.create_accounts,
-                    .ledger = config.lsm_batch_multiple * constants.batch_max.create_accounts,
-                    .code = config.lsm_batch_multiple * constants.batch_max.create_accounts,
                     // Transfers mutate the account balance for debits/credits pending/posted.
                     // Each transfer modifies two accounts.
->>>>>>> c318c49e
                     .timestamp = config.lsm_batch_multiple * @as(usize, @max(
                         constants.batch_max.create_accounts,
                         2 * constants.batch_max.create_transfers,
                     )),
                 },
-<<<<<<< HEAD
                 .ignored = &[_][]const u8{ "flags", "reserved", "debits_pending", "debits_posted", "credits_pending", "credits_posted", "user_data_128", "user_data_64", "user_data_32", "ledger", "code" },
-=======
-                .ignored = &[_][]const u8{
-                    "debits_posted",
-                    "debits_pending",
-                    "credits_posted",
-                    "credits_pending",
-                    "flags",
-                    "reserved",
-                },
->>>>>>> c318c49e
                 .derived = .{},
             },
         );
@@ -331,22 +284,9 @@
             .account_history = AccountHistoryGroove,
         });
 
-<<<<<<< HEAD
-        const TransfersScanLookup = void; //ScanLookupType(TransfersGroove, Storage);
-=======
-        const TransfersScanLookup = ScanLookupType(
-            TransfersGroove,
-            TransfersGroove.ScanBuilder.Scan,
-            Storage,
-        );
-
-        const AccountHistoryScanLookup = ScanLookupType(
-            AccountHistoryGroove,
-            // Both Objects use the same timestamp, so we can use the TransfersGroove's indexes.
-            TransfersGroove.ScanBuilder.Scan,
-            Storage,
-        );
->>>>>>> c318c49e
+        const TransfersScanLookup = void;
+
+        const AccountHistoryScanLookup = void;
 
         pub const Operation = enum(u8) {
             /// Operations exported by TigerBeetle:
@@ -867,116 +807,55 @@
 
             const transfers_groove: *TransfersGroove = &self.forest.grooves.transfers;
             const scan_builder: *TransfersGroove.ScanBuilder = &transfers_groove.scan_builder;
-<<<<<<< HEAD
             _ = scan_builder;
 
-            // const scan = scan: {
-            //     const timestamp_range: TimestampRange = .{
-            //         .min = if (filter.timestamp_min == 0)
-            //             TimestampRange.timestamp_min
-            //         else
-            //             filter.timestamp_min,
-
-            //         .max = if (filter.timestamp_max == 0)
-            //             TimestampRange.timestamp_max
-            //         else
-            //             filter.timestamp_max,
-            //     };
-
-            //     // This query may have 2 conditions:
-            //     // `WHERE debit_account_id = $account_id OR credit_account_id = $account_id`.
-            //     var scan_conditions: stdx.BoundedArray(*TransfersGroove.ScanBuilder.Scan, 2) = .{};
-            //     const direction: Direction = if (filter.flags.reversed) .descending else .ascending;
-
-            //     // Adding the condition for `debit_account_id = $account_id`.
-            //     if (filter.flags.debits) {
-            //         scan_conditions.append_assume_capacity(scan_builder.scan_prefix(
-            //             .debit_account_id,
-            //             self.forest.scan_buffer_pool.acquire_assume_capacity(),
-            //             snapshot_latest,
-            //             filter.account_id,
-            //             timestamp_range,
-            //             direction,
-            //         ));
-            //     }
-
-            //     // Adding the condition for `credit_account_id = $account_id`.
-            //     if (filter.flags.credits) {
-            //         scan_conditions.append_assume_capacity(scan_builder.scan_prefix(
-            //             .credit_account_id,
-            //             self.forest.scan_buffer_pool.acquire_assume_capacity(),
-            //             snapshot_latest,
-            //             filter.account_id,
-            //             timestamp_range,
-            //             direction,
-            //         ));
-            //     }
-
-            //     break :scan switch (scan_conditions.count()) {
-            //         1 => scan_conditions.get(0),
-            //         // Creating an union `OR` with the conditions.
-            //         2 => scan_builder.merge_union(scan_conditions.const_slice()),
-            //         else => unreachable,
-            //     };
+            // const timestamp_range: TimestampRange = .{
+            //     .min = if (filter.timestamp_min == 0)
+            //         TimestampRange.timestamp_min
+            //     else
+            //         filter.timestamp_min,
+
+            //     .max = if (filter.timestamp_max == 0)
+            //         TimestampRange.timestamp_max
+            //     else
+            //         filter.timestamp_max,
             // };
 
-            // // Initializing a lookup for the `Transfers` found by the scan:
-            // self.scan_lookup = TransfersScanLookup.init(transfers_groove, scan);
-            // self.scan_lookup.read(
-            //     // Limiting the buffer size according to the query limit.
-            //     self.scan_buffer[0..@min(filter.limit, self.scan_buffer.len)],
-            //     &scan_account_transfers_callback,
-            // );
-=======
-
-            const timestamp_range: TimestampRange = .{
-                .min = if (filter.timestamp_min == 0)
-                    TimestampRange.timestamp_min
-                else
-                    filter.timestamp_min,
-
-                .max = if (filter.timestamp_max == 0)
-                    TimestampRange.timestamp_max
-                else
-                    filter.timestamp_max,
-            };
-
-            // This query may have 2 conditions:
-            // `WHERE debit_account_id = $account_id OR credit_account_id = $account_id`.
-            var scan_conditions: stdx.BoundedArray(*TransfersGroove.ScanBuilder.Scan, 2) = .{};
-            const direction: Direction = if (filter.flags.reversed) .descending else .ascending;
-
-            // Adding the condition for `debit_account_id = $account_id`.
-            if (filter.flags.debits) {
-                scan_conditions.append_assume_capacity(scan_builder.scan_prefix(
-                    .debit_account_id,
-                    self.forest.scan_buffer_pool.acquire_assume_capacity(),
-                    snapshot_latest,
-                    filter.account_id,
-                    timestamp_range,
-                    direction,
-                ));
-            }
-
-            // Adding the condition for `credit_account_id = $account_id`.
-            if (filter.flags.credits) {
-                scan_conditions.append_assume_capacity(scan_builder.scan_prefix(
-                    .credit_account_id,
-                    self.forest.scan_buffer_pool.acquire_assume_capacity(),
-                    snapshot_latest,
-                    filter.account_id,
-                    timestamp_range,
-                    direction,
-                ));
-            }
-
-            return switch (scan_conditions.count()) {
-                1 => scan_conditions.get(0),
-                // Creating an union `OR` with the conditions.
-                2 => scan_builder.merge_union(scan_conditions.const_slice()),
-                else => unreachable,
-            };
->>>>>>> c318c49e
+            // // This query may have 2 conditions:
+            // // `WHERE debit_account_id = $account_id OR credit_account_id = $account_id`.
+            // var scan_conditions: stdx.BoundedArray(*TransfersGroove.ScanBuilder.Scan, 2) = .{};
+            // const direction: Direction = if (filter.flags.reversed) .descending else .ascending;
+
+            // // Adding the condition for `debit_account_id = $account_id`.
+            // if (filter.flags.debits) {
+            //     scan_conditions.append_assume_capacity(scan_builder.scan_prefix(
+            //         .debit_account_id,
+            //         self.forest.scan_buffer_pool.acquire_assume_capacity(),
+            //         snapshot_latest,
+            //         filter.account_id,
+            //         timestamp_range,
+            //         direction,
+            //     ));
+            // }
+
+            // // Adding the condition for `credit_account_id = $account_id`.
+            // if (filter.flags.credits) {
+            //     scan_conditions.append_assume_capacity(scan_builder.scan_prefix(
+            //         .credit_account_id,
+            //         self.forest.scan_buffer_pool.acquire_assume_capacity(),
+            //         snapshot_latest,
+            //         filter.account_id,
+            //         timestamp_range,
+            //         direction,
+            //     ));
+            // }
+
+            // return switch (scan_conditions.count()) {
+            //     1 => scan_conditions.get(0),
+            //     // Creating an union `OR` with the conditions.
+            //     2 => scan_builder.merge_union(scan_conditions.const_slice()),
+            //     else => unreachable,
+            // };
         }
 
         fn prefetch_scan_next_tick_callback(completion: *Grid.NextTick) void {
@@ -1687,17 +1566,7 @@
                     .cache_entries_max = options.cache_entries_accounts,
                     .tree_options_object = .{},
                     .tree_options_id = .{},
-<<<<<<< HEAD
                     .tree_options_index = .{},
-=======
-                    .tree_options_index = .{
-                        .user_data_128 = .{},
-                        .user_data_64 = .{},
-                        .user_data_32 = .{},
-                        .ledger = .{},
-                        .code = .{},
-                    },
->>>>>>> c318c49e
                 },
                 .transfers = .{
                     // lookup_transfer() looks up 1 Transfer.
